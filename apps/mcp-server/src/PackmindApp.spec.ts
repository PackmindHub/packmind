import { AccountsHexa } from '@packmind/accounts';
import { AnalyticsHexa } from '@packmind/analytics';
import { CodingAgentHexa } from '@packmind/coding-agent';
import { DeploymentsHexa } from '@packmind/deployments';
import { AmplitudeHexa } from '@packmind/amplitude';
import { GitHexa } from '@packmind/git';
import { LinterHexa } from '@packmind/linter';
import { LlmHexa } from '@packmind/llm';
import { JobsService } from '@packmind/node-utils';
import { RecipesHexa } from '@packmind/recipes';
import { SpacesHexa } from '@packmind/spaces';
import { StandardsHexa } from '@packmind/standards';
import { DataSource } from 'typeorm';
import { getPackmindAppDefinition, initializePackmindApp } from './PackmindApp';

describe('PackmindApp MCP Server', () => {
  let dataSource: DataSource;

  beforeEach(() => {
    const mockRepository = {
      find: jest.fn(),
      findOne: jest.fn(),
      save: jest.fn(),
      remove: jest.fn(),
      create: jest.fn(),
      update: jest.fn(),
      delete: jest.fn(),
    };

    dataSource = {
      manager: {},
      isInitialized: true,
      getRepository: jest.fn().mockReturnValue(mockRepository),
    } as unknown as DataSource;
  });

  describe('getPackmindAppDefinition', () => {
    it('returns all hexas in correct dependency order', () => {
      const definition = getPackmindAppDefinition();

      expect(definition.hexas).toEqual([
        AccountsHexa,
<<<<<<< HEAD
        AmplitudeHexa,
=======
        LlmHexa,
>>>>>>> 93ce32d8
        GitHexa,
        SpacesHexa,
        LinterHexa,
        RecipesHexa,
        StandardsHexa,
        CodingAgentHexa,
        DeploymentsHexa,
        AnalyticsHexa,
      ]);
    });

    it('includes required infrastructure services', () => {
      const definition = getPackmindAppDefinition();

      expect(definition.services).toEqual([JobsService]);
    });
  });

  describe('initializePackmindApp', () => {
    it('initializes HexaRegistry with all hexas', async () => {
      const registry = await initializePackmindApp(dataSource);

      expect(registry.initialized).toBe(true);
    });

    it('registers all expected hexas', async () => {
      const registry = await initializePackmindApp(dataSource);

      expect(registry.get(AccountsHexa)).toBeDefined();
      expect(registry.get(GitHexa)).toBeDefined();
      expect(registry.get(SpacesHexa)).toBeDefined();
      expect(registry.get(LinterHexa)).toBeDefined();
      expect(registry.get(RecipesHexa)).toBeDefined();
      expect(registry.get(StandardsHexa)).toBeDefined();
      expect(registry.get(CodingAgentHexa)).toBeDefined();
      expect(registry.get(DeploymentsHexa)).toBeDefined();
      expect(registry.get(AnalyticsHexa)).toBeDefined();
    });

    it('registers JobsService', async () => {
      const registry = await initializePackmindApp(dataSource);

      expect(registry.getService(JobsService)).toBeDefined();
    });

    it('provides access to hexas through adapters', async () => {
      const registry = await initializePackmindApp(dataSource);

      const accountsHexa = registry.get(AccountsHexa);
      expect(accountsHexa.getAdapter()).toBeDefined();

      const gitHexa = registry.get(GitHexa);
      expect(gitHexa.getAdapter()).toBeDefined();

      const recipesHexa = registry.get(RecipesHexa);
      expect(recipesHexa.getAdapter()).toBeDefined();

      const standardsHexa = registry.get(StandardsHexa);
      expect(standardsHexa.getAdapter()).toBeDefined();

      const deploymentsHexa = registry.get(DeploymentsHexa);
      expect(deploymentsHexa.getAdapter()).toBeDefined();
    });
  });
});<|MERGE_RESOLUTION|>--- conflicted
+++ resolved
@@ -40,11 +40,8 @@
 
       expect(definition.hexas).toEqual([
         AccountsHexa,
-<<<<<<< HEAD
         AmplitudeHexa,
-=======
         LlmHexa,
->>>>>>> 93ce32d8
         GitHexa,
         SpacesHexa,
         LinterHexa,
