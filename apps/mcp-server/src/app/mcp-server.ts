import { McpServer } from '@modelcontextprotocol/sdk/server/mcp.js';
import { EventTrackingAdapter } from '@packmind/amplitude';
import { LogLevel, PackmindLogger } from '@packmind/logger';
<<<<<<< HEAD
import { extractCodeFromMarkdown } from '@packmind/node-utils';
import {
  CodeExample,
  createOrganizationId,
  createUserId,
  getAllProgrammingLanguages,
  IEventTrackingPort,
  OrganizationId,
  ProgrammingLanguage,
  RecipeStep,
  RuleWithExamples,
  Space,
  stringToProgrammingLanguage,
  TopicCaptureContext,
} from '@packmind/types';
=======
import { IEventTrackingPort } from '@packmind/types';
>>>>>>> d8760350
import { FastifyInstance } from 'fastify';
import {
  registerAddRecipeToPackagesTool,
  registerAddStandardToPackagesTool,
  registerCreateRecipeTool,
  registerNotifyRecipeUsageTool,
  registerAddRuleToStandardTool,
  registerListStandardsTool,
  registerGetStandardDetailsTool,
  registerListRecipesTool,
  registerGetRecipeDetailsTool,
  registerListPackagesTool,
  registerShowPackageTool,
  registerCreateStandardWorkflowTool,
  registerCreateRecipeWorkflowTool,
  registerCreateStandardTool,
  registerAddRuleToStandardWorkflowTool,
  registerOnboardingTool,
} from './tools';
import { UserContext } from './tools/types';

const mcpToolPrefix = 'packmind';

export function createMCPServer(
  fastify: FastifyInstance,
  userContext?: UserContext,
) {
  const logger = new PackmindLogger('MCPServer', LogLevel.INFO);

  // Create server instance
  const mcpServer = new McpServer({
    name: 'packmind',
    version: '1.0.0',
    capabilities: {
      resources: {},
      tools: {},
    },
  });

  logger.info('Create MCP server', {
    user: userContext ? userContext.userId : 'anonymous',
  });

  // Initialize analytics adapter
  const analyticsAdapter: IEventTrackingPort = new EventTrackingAdapter(logger);

  // Debug logging for fastify decorators
  logger.debug('Checking fastify decorators:', {
    hasHexaRegistry: typeof fastify.hexaRegistry,
    hasAccountsHexa: typeof fastify.accountsHexa,
    hasGitHexa: typeof fastify.gitHexa,
    hasRecipesHexa: typeof fastify.recipesHexa,
    hasAnalyticsHexa: typeof fastify.analyticsHexa,
    hasStandardsHexa: typeof fastify.standardsHexa,
    fastifyKeys: Object.keys(fastify).filter((key) => key.includes('Hexa')),
  });

<<<<<<< HEAD
  // Get the RecipesHexa and StandardsHexa from the HexaRegistry
  logger.debug('Attempting to call fastify.recipesHexa()');
  const recipesHexa = fastify.recipesHexa();
  logger.debug('Attempting to call fastify.standardsHexa()');
  const standardsHexa = fastify.standardsHexa();

  // Note: Account providers are now passed to DeploymentsAdapter through
  // the registry during initialization, not via setter methods
  logger.debug('Attempting to call fastify.analyticsHexa()');
  const analyticsHexa = fastify.analyticsHexa();

  // Note: AnalyticsHexa in OSS edition doesn't use deployment port
  // (it's a stub implementation that throws errors when methods are called)

  logger.debug('Attempting to call fastify.learningsHexa()');
  const learningsHexa = fastify.learningsHexa();

  mcpServer.tool(
    `${mcpToolPrefix}_say_hello`,
    'Just answer "Hello" to the user if he asks you to say hello',
    {
      message: z.string().min(1).describe('The message to say to the user'),
    },
    async ({ message }, extra) => {
      try {
        logger.info(
          `Say hello called with requestInfo: ${JSON.stringify(extra.requestInfo)}`,
        );
      } catch (err) {
        logger.error(err instanceof Error ? err.message : String(err));
      }

      const greeting = userContext ? `Hello ${userContext.email}` : 'Hello you';

      return {
        content: [
          {
            type: 'text',
            text: `${greeting}. I'm a MCP server. Your message is: ${message}`,
          },
        ],
      };
    },
  );

  mcpServer.tool(
    `${mcpToolPrefix}_create_recipe`,
    'Create a new reusable recipe as a structured Packmind recipe. Do not call this tool directly—you need to first use the tool recipe_creation_workflow',
    {
      name: z.string().min(1).describe('The name of the recipe to create'),
      summary: z
        .string()
        .min(1)
        .describe(
          'A concise sentence describing the intent of this recipe (what it does) and its value (why it is useful) and when it is relevant to use it',
        ),
      whenToUse: z
        .array(z.string())
        .describe(
          'Array of scenarios when this recipe is applicable. Provide specific, actionable scenarios.',
        ),
      contextValidationCheckpoints: z
        .array(z.string())
        .describe(
          'Array of checkpoints to ensure the context is clarified enough before implementing the recipe steps. Each checkpoint should be a question or validation point.',
        ),
      steps: z
        .array(
          z.object({
            name: z
              .string()
              .min(1)
              .describe(
                'The name/title of the step (e.g., "Setup Dependencies")',
              ),
            description: z
              .string()
              .min(1)
              .describe(
                'A sentence describing the intent of the step and how to implement it [Markdown formatted]',
              ),
            codeSnippet: z
              .string()
              .optional()
              .describe(
                'Optional concise and minimal code snippet demonstrating the step. Keep it brief and focused. [Markdown formatted with ``` including the language]',
              ),
          }),
        )
        .describe(
          'Array of atomic steps that make up the recipe implementation. Each step should be clear and actionable.',
        ),
    },
    async ({
      name,
      summary,
      whenToUse,
      contextValidationCheckpoints,
      steps,
    }) => {
      if (!userContext) {
        throw new Error('User context is required to create recipes');
      }

      const globalSpace = await getGlobalSpace(
        fastify,
        createOrganizationId(userContext.organizationId),
      );
      logger.info('Using global space for recipe creation', {
        spaceId: globalSpace.id,
        spaceName: globalSpace.name,
        organizationId: userContext.organizationId,
      });

      const recipe = await recipesHexa.getAdapter().captureRecipe({
        name,
        summary,
        whenToUse,
        contextValidationCheckpoints,
        steps: steps as RecipeStep[],
        organizationId: createOrganizationId(userContext.organizationId),
        userId: createUserId(userContext.userId),
        spaceId: globalSpace.id,
      });

      // Track analytics event
      analyticsAdapter.trackEvent(
        createUserId(userContext.userId),
        createOrganizationId(userContext.organizationId),
        'mcp_tool_call',
        { tool: `${mcpToolPrefix}_create_recipe` },
      );

      return {
        content: [
          {
            type: 'text',
            text: `Recipe '${recipe.name}' has been created successfully.`,
          },
        ],
      };
    },
  );

  mcpServer.tool(
    `${mcpToolPrefix}_notify_recipe_usage`,
    'Notify a reusable coding recipe deployed with Packmind has been used by an AI Agent such as GitHub Copilot, Claude Code or Cursor.',
    {
      recipesSlug: z
        .array(z.string())
        .min(1)
        .describe('The slugs of the recipes that were used'),
      aiAgent: z
        .string()
        .describe(
          'The name of the AI Agent that used the recipes (ex: Cursor, Claude Code, GitHub Copilot)',
        ),
      gitRepo: z
        .string()
        .optional()
        .describe(
          'The git repository in "owner/repo" format where the recipes were used',
        ),
      target: z
        .string()
        .optional()
        .describe(
          'The path where the recipes are distributed (ex: /, /src/frontend/, /src/backend/)',
        ),
    },
    async ({ recipesSlug, aiAgent, gitRepo, target }) => {
      if (!userContext) {
        throw new Error('User context is required to track recipe usage');
      }

      try {
        const usageRecords = await analyticsHexa.getAdapter().trackRecipeUsage({
          recipeSlugs: recipesSlug,
          aiAgent,
          userId: userContext.userId,
          organizationId: userContext.organizationId,
          gitRepo,
          target,
        });

        // Track analytics event
        analyticsAdapter.trackEvent(
          createUserId(userContext.userId),
          createOrganizationId(userContext.organizationId),
          'mcp_tool_call',
          { tool: `${mcpToolPrefix}_notify_recipe_usage` },
        );

        return {
          content: [
            {
              type: 'text',
              text: `Recipe usage tracked successfully. Created ${usageRecords.length} usage records for AI agent: ${aiAgent}${gitRepo ? ` in repository: ${gitRepo}` : ''}`,
            },
          ],
        };
      } catch (error) {
        return {
          content: [
            {
              type: 'text',
              text: `Failed to track recipe usage: ${error instanceof Error ? error.message : String(error)}`,
            },
          ],
        };
      }
    },
  );

  mcpServer.tool(
    `${mcpToolPrefix}_add_rule_to_standard`,
    'Add a new coding rule to an existing standard identified by its slug. Do not call this tool directly—you need to first use the tool add_rule_to_standard_workflow',
    {
      standardSlug: z
        .string()
        .min(1)
        .describe('The slug of the standard to add the rule to'),
      ruleContent: z
        .string()
        .min(1)
        .describe(
          'A descriptive name for the coding rule that explains its intention and how it should be used. It must start with a verb to give the intention.',
        ),
      positiveExample: z
        .string()
        .optional()
        .describe(
          'A code snippet that is a valid example of the rule, if applicable. Make sure to use the appropriate language. Code snippet can be multi-line if relevant.',
        ),
      negativeExample: z
        .string()
        .optional()
        .describe(
          'A code snippet that is an invalid example of the rule, if applicable. Make sure to use the appropriate language. Code snippet can be multi-line if relevant.',
        ),
      language: z
        .string()
        .optional()
        .describe(
          `The programming language of the code snippet, if applicable. Pick from ${getAllProgrammingLanguages()}`,
        ),
    },
    async ({
      standardSlug,
      ruleContent,
      positiveExample,
      negativeExample,
      language,
    }) => {
      if (!userContext) {
        throw new Error('User context is required to add rules to standards');
      }

      try {
        const newStandardVersion = await standardsHexa
          .getAdapter()
          .addRuleToStandard({
            standardSlug: standardSlug.toLowerCase(),
            ruleContent,
            organizationId: createOrganizationId(userContext.organizationId),
            userId: createUserId(userContext.userId),
          });

        const rules = await standardsHexa
          .getAdapter()
          .getRulesByStandardId(newStandardVersion.standardId);
        const newRule = rules.filter((rule) => rule.content === ruleContent);

        const codeSnippetProvided =
          (positiveExample?.length ?? 0) > 0 ||
          (negativeExample?.length ?? 0) > 0;
        if (newRule && codeSnippetProvided) {
          logger.info('Creating rule example');
          await standardsHexa.getAdapter().createRuleExample({
            ruleId: newRule[0].id,
            positive: extractCodeFromMarkdown(positiveExample ?? '') || '',
            negative: extractCodeFromMarkdown(negativeExample ?? '') || '',
            lang:
              stringToProgrammingLanguage(language ?? '') ||
              ProgrammingLanguage.JAVASCRIPT,
            organizationId: createOrganizationId(userContext.organizationId),
            userId: createUserId(userContext.userId),
          });
        }

        // Track analytics event
        analyticsAdapter.trackEvent(
          createUserId(userContext.userId),
          createOrganizationId(userContext.organizationId),
          'mcp_tool_call',
          { tool: `${mcpToolPrefix}_add_rule_to_standard` },
        );

        return {
          content: [
            {
              type: 'text',
              text: `Rule added successfully to standard '${standardSlug.toLowerCase()}'. New version ${newStandardVersion.version} created.`,
            },
          ],
        };
      } catch (error) {
        return {
          content: [
            {
              type: 'text',
              text: `Failed to add rule to standard: ${error instanceof Error ? error.message : String(error)}`,
            },
          ],
        };
      }
    },
  );

  mcpServer.tool(
    `${mcpToolPrefix}_list_standards`,
    'Get a list of current standards in Packmind',
    {},
    async () => {
      if (!userContext) {
        throw new Error('User context is required to list standards');
      }

      try {
        const organizationId = createOrganizationId(userContext.organizationId);
        const globalSpace = await getGlobalSpace(fastify, organizationId);

        const standards = await standardsHexa
          .getAdapter()
          .listStandardsBySpace(
            globalSpace.id,
            organizationId,
            userContext.userId,
          );

        if (standards.length === 0) {
          return {
            content: [
              {
                type: 'text',
                text: 'No standards found for your organization',
              },
            ],
          };
        }

        // Sort alphabetically by slug and limit to 20 standards
        const sortedStandards = standards
          .sort((a, b) => a.slug.localeCompare(b.slug))
          .slice(0, 20);

        // Format as bullet points: • slug: name
        const formattedList = sortedStandards
          .map((standard) => `• ${standard.slug}: ${standard.name}`)
          .join('\n');

        // Track analytics event
        analyticsAdapter.trackEvent(
          createUserId(userContext.userId),
          createOrganizationId(userContext.organizationId),
          'mcp_tool_call',
          { tool: `${mcpToolPrefix}_list_standards` },
        );

        return {
          content: [
            {
              type: 'text',
              text: formattedList,
            },
          ],
        };
      } catch (error) {
        return {
          content: [
            {
              type: 'text',
              text: `Failed to list standards: ${error instanceof Error ? error.message : String(error)}`,
            },
          ],
        };
      }
    },
  );

  mcpServer.tool(
    `${mcpToolPrefix}_get_standard_details`,
    'Get the full content of a standard including its rules and examples by its slug',
    {
      slug: z.string().min(1).describe('The slug of the standard to retrieve'),
    },
    async ({ slug }) => {
      if (!userContext) {
        throw new Error('User context is required to get standard by slug');
      }

      try {
        const organizationId = createOrganizationId(userContext.organizationId);

        const standard = await standardsHexa
          .getAdapter()
          .findStandardBySlug(slug, organizationId);

        if (!standard) {
          return {
            content: [
              {
                type: 'text',
                text: `Standard with slug '${slug}' not found in your organization`,
              },
            ],
          };
        }

        // Get rules for this standard
        const rules = await standardsHexa
          .getAdapter()
          .getRulesByStandardId(standard.id);

        // Build formatted content
        const contentParts = [
          `# ${standard.name}`,
          ``,
          `**Slug:** ${standard.slug}`,
          `**Version:** ${standard.version}`,
          ``,
          `## Description`,
          ``,
          standard.description,
          ``,
        ];

        if (rules.length > 0) {
          contentParts.push(`## Rules`, ``);

          for (const rule of rules) {
            contentParts.push(`### Rule: ${rule.content}`, ``);

            // Get examples for this rule
            const examples = await standardsHexa.getAdapter().getRuleExamples({
              ruleId: rule.id,
              userId: createUserId(userContext.userId),
              organizationId,
            });

            if (examples.length > 0) {
              for (const example of examples) {
                contentParts.push(
                  `**Positive Example (${example.lang}):**`,
                  `\`\`\`${example.lang.toLowerCase()}`,
                  example.positive,
                  `\`\`\``,
                  ``,
                  `**Negative Example (${example.lang}):**`,
                  `\`\`\`${example.lang.toLowerCase()}`,
                  example.negative,
                  `\`\`\``,
                  ``,
                );
              }
            }
          }
        }

        const formattedContent = contentParts.join('\n');

        // Track analytics event
        analyticsAdapter.trackEvent(
          createUserId(userContext.userId),
          createOrganizationId(userContext.organizationId),
          'mcp_tool_call',
          { tool: `${mcpToolPrefix}_get_standard_details`, slug },
        );

        return {
          content: [
            {
              type: 'text',
              text: formattedContent,
            },
          ],
        };
      } catch (error) {
        return {
          content: [
            {
              type: 'text',
              text: `Failed to get standard: ${error instanceof Error ? error.message : String(error)}`,
            },
          ],
        };
      }
    },
  );

  mcpServer.tool(
    `${mcpToolPrefix}_list_recipes`,
    'Get a list of current recipes in Packmind',
    {},
    async () => {
      if (!userContext) {
        throw new Error('User context is required to list recipes');
      }

      try {
        const organizationId = createOrganizationId(userContext.organizationId);
        const globalSpace = await getGlobalSpace(fastify, organizationId);

        const recipes = await recipesHexa.getAdapter().listRecipesBySpace({
          organizationId,
          spaceId: globalSpace.id,
          userId: createUserId(userContext.userId),
        });

        if (recipes.length === 0) {
          return {
            content: [
              {
                type: 'text',
                text: 'No recipes found for your organization',
              },
            ],
          };
        }

        // Sort alphabetically by slug and limit to 20 recipes
        const sortedRecipes = recipes
          .sort((a, b) => a.slug.localeCompare(b.slug))
          .slice(0, 20);

        // Format as bullet points: • slug: name
        const formattedList = sortedRecipes
          .map((recipe) => `• ${recipe.slug}: ${recipe.name}`)
          .join('\n');

        // Track analytics event
        analyticsAdapter.trackEvent(
          createUserId(userContext.userId),
          createOrganizationId(userContext.organizationId),
          'mcp_tool_call',
          { tool: `${mcpToolPrefix}_list_recipes` },
        );

        return {
          content: [
            {
              type: 'text',
              text: formattedList,
            },
          ],
        };
      } catch (error) {
        return {
          content: [
            {
              type: 'text',
              text: `Failed to list recipes: ${error instanceof Error ? error.message : String(error)}`,
            },
          ],
        };
      }
    },
  );

  mcpServer.tool(
    `${mcpToolPrefix}_get_recipe_details`,
    'Get the full content of a recipe by its slug',
    {
      slug: z.string().min(1).describe('The slug of the recipe to retrieve'),
    },
    async ({ slug }) => {
      if (!userContext) {
        throw new Error('User context is required to get recipe by slug');
      }

      try {
        const organizationId = createOrganizationId(userContext.organizationId);

        const recipe = await recipesHexa
          .getAdapter()
          .findRecipeBySlug(slug, organizationId);

        if (!recipe) {
          return {
            content: [
              {
                type: 'text',
                text: `Recipe with slug '${slug}' not found in your organization`,
              },
            ],
          };
        }

        // Format the recipe content for AI agents
        const formattedContent = [
          `# ${recipe.name}`,
          ``,
          `**Slug:** ${recipe.slug}`,
          `**Version:** ${recipe.version}`,
          ``,
          `---`,
          ``,
          recipe.content,
        ].join('\n');

        // Track analytics event
        analyticsAdapter.trackEvent(
          createUserId(userContext.userId),
          createOrganizationId(userContext.organizationId),
          'mcp_tool_call',
          { tool: `${mcpToolPrefix}_get_recipe_details`, slug },
        );

        return {
          content: [
            {
              type: 'text',
              text: formattedContent,
            },
          ],
        };
      } catch (error) {
        return {
          content: [
            {
              type: 'text',
              text: `Failed to get recipe: ${error instanceof Error ? error.message : String(error)}`,
            },
          ],
        };
      }
    },
  );

  const standardWorkflowStepSchema = z
    .enum(STANDARD_WORKFLOW_STEP_ORDER)
    .describe(
      'Identifier of the workflow step to retrieve guidance for. Leave empty to start at the first step.',
    );

  mcpServer.tool(
    `${mcpToolPrefix}_create_standard_workflow`,
    'Get step-by-step guidance for the Packmind standard creation workflow. Provide an optional step to retrieve a specific stage.',
    {
      step: standardWorkflowStepSchema.optional(),
    },
    async ({ step }) => {
      const requestedStep = step ?? 'initial-request';

      if (!isStandardWorkflowStep(requestedStep)) {
        const availableSteps = Object.keys(STANDARD_WORKFLOW_STEPS).join(', ');
        return {
          content: [
            {
              type: 'text',
              text: `Unknown workflow step '${requestedStep}'. Available steps: ${availableSteps}`,
            },
          ],
        };
      }

      // Track analytics event
      if (userContext) {
        analyticsAdapter.trackEvent(
          createUserId(userContext.userId),
          createOrganizationId(userContext.organizationId),
          'mcp_tool_call',
          {
            tool: `${mcpToolPrefix}_create_standard_workflow`,
            step: requestedStep,
          },
        );
      }

      return {
        content: [
          {
            type: 'text',
            text: STANDARD_WORKFLOW_STEPS[requestedStep],
          },
        ],
      };
    },
  );

  const recipeWorkflowStepSchema = z
    .enum(RECIPE_WORKFLOW_STEP_ORDER)
    .describe(
      'Identifier of the workflow step to retrieve guidance for. Leave empty to start at the first step.',
    );

  mcpServer.tool(
    `${mcpToolPrefix}_create_recipe_workflow`,
    'Get step-by-step guidance for the Packmind recipe creation workflow. Provide an optional step to retrieve a specific stage.',
    {
      step: recipeWorkflowStepSchema.optional(),
    },
    async ({ step }) => {
      const requestedStep = step ?? 'initial-request';

      if (!isRecipeWorkflowStep(requestedStep)) {
        const availableSteps = Object.keys(RECIPE_WORKFLOW_STEPS).join(', ');
        return {
          content: [
            {
              type: 'text',
              text: `Unknown workflow step '${requestedStep}'. Available steps: ${availableSteps}`,
            },
          ],
        };
      }

      // Track analytics event
      if (userContext) {
        analyticsAdapter.trackEvent(
          createUserId(userContext.userId),
          createOrganizationId(userContext.organizationId),
          'mcp_tool_call',
          {
            tool: `${mcpToolPrefix}_create_recipe_workflow`,
            step: requestedStep,
          },
        );
      }

      return {
        content: [
          {
            type: 'text',
            text: RECIPE_WORKFLOW_STEPS[requestedStep],
          },
        ],
      };
    },
  );

  mcpServer.tool(
    `${mcpToolPrefix}_create_standard`,
    'Create a new coding standard with multiple rules and optional examples in a single operation. Do not call this tool directly—you need to first use the tool standard_creation_workflow',
    {
      name: z.string().min(1).describe('The name of the standard to create'),
      description: z
        .string()
        .min(1)
        .describe(
          'A description of the standard, one paragraph maximum, explaining the purpose, context, and when applicable. It sets the context for the rules in the standard. It must NOT contain code examples',
        ),
      summary: z
        .string()
        .min(1)
        .optional()
        .describe(
          'A concise sentence describing the intent of this standard and when it is relevant to apply its rules.',
        ),
      rules: z
        .array(
          z.object({
            content: z
              .string()
              .min(1)
              .describe(
                'A concise sentence for the coding rule that explains its intent, and when and where it should be used. It must start with a verb.',
              ),
            examples: z
              .array(
                z.object({
                  positive: z
                    .string()
                    .describe(
                      'A code snippet that is a valid example of the rule, if applicable. Make sure to use the appropriate language. Code snippet can be multi-line if relevant.',
                    ),
                  negative: z
                    .string()
                    .describe(
                      'A code snippet that is an invalid example of the rule, if applicable. Make sure to use the appropriate language. Code snippet can be multi-line if relevant.',
                    ),
                  language: z
                    .string()
                    .describe(
                      `The programming language of the code snippet, if applicable. Pick from ${getAllProgrammingLanguages()}`,
                    ),
                }),
              )
              .optional()
              .describe(
                'Optional array of code examples demonstrating the rule',
              ),
          }),
        )
        .optional()
        .describe('Array of rules with optional examples for the standard'),
    },
    async ({ name, description, summary, rules = [] }) => {
      if (!userContext) {
        throw new Error('User context is required to create standards');
      }

      try {
        // Process and validate the rules with examples
        const processedRules: RuleWithExamples[] = rules.map((rule) => {
          const processedRule: RuleWithExamples = {
            content: rule.content,
          };

          if (rule.examples && rule.examples.length > 0) {
            processedRule.examples = rule.examples
              .map((example) => {
                const language = stringToProgrammingLanguage(example.language);
                if (!language) {
                  logger.warn(
                    'Invalid programming language provided, skipping example',
                    {
                      language: example.language,
                      ruleContent: rule.content.substring(0, 50) + '...',
                    },
                  );
                  return null;
                }
                return {
                  positive: extractCodeFromMarkdown(example.positive),
                  negative: extractCodeFromMarkdown(example.negative),
                  language: language,
                };
              })
              .filter(
                (example) => example !== null,
              ) as RuleWithExamples['examples'];
          }

          return processedRule;
        });

        const firstSpace = await getGlobalSpace(
          fastify,
          createOrganizationId(userContext.organizationId),
        );
        logger.info('Using first space for standard creation', {
          spaceId: firstSpace.id,
          spaceName: firstSpace.name,
          organizationId: userContext.organizationId,
        });

        const standard = await standardsHexa
          .getAdapter()
          .createStandardWithExamples({
            name,
            description,
            summary: summary ?? null,
            rules: processedRules,
            organizationId: createOrganizationId(userContext.organizationId),
            userId: createUserId(userContext.userId),
            scope: null,
            spaceId: firstSpace.id,
          });

        // Track analytics event
        analyticsAdapter.trackEvent(
          createUserId(userContext.userId),
          createOrganizationId(userContext.organizationId),
          'mcp_tool_call',
          { tool: `${mcpToolPrefix}_create_standard` },
        );

        return {
          content: [
            {
              type: 'text',
              text: `Standard '${standard.slug}' has been created successfully with ${processedRules.length} rules and ${processedRules.reduce((sum, r) => sum + (r.examples?.length || 0), 0)} examples.`,
            },
          ],
        };
      } catch (error) {
        return {
          content: [
            {
              type: 'text',
              text: `Failed to create standard: ${error instanceof Error ? error.message : String(error)}`,
            },
          ],
        };
      }
    },
  );

  const addRuleWorkflowStepSchema = z
    .enum(ADD_RULE_WORKFLOW_STEP_ORDER)
    .describe(
      'Identifier of the workflow step to retrieve guidance for. Leave empty to start at the first step.',
    );

  mcpServer.tool(
    `${mcpToolPrefix}_add_rule_to_standard_workflow`,
    'Get step-by-step guidance for adding a new rule to an existing Packmind standard. Provide an optional step to retrieve a specific stage.',
    {
      step: addRuleWorkflowStepSchema.optional(),
    },
    async ({ step }) => {
      const requestedStep = step ?? 'initial-request';

      if (!isAddRuleWorkflowStep(requestedStep)) {
        const availableSteps = Object.keys(ADD_RULE_WORKFLOW_STEPS).join(', ');
        return {
          content: [
            {
              type: 'text',
              text: `Unknown workflow step '${requestedStep}'. Available steps: ${availableSteps}`,
            },
          ],
        };
      }

      // Track analytics event
      if (userContext) {
        analyticsAdapter.trackEvent(
          createUserId(userContext.userId),
          createOrganizationId(userContext.organizationId),
          'mcp_tool_call',
          {
            tool: `${mcpToolPrefix}_add_rule_to_standard_workflow`,
            step: requestedStep,
          },
        );
      }

      return {
        content: [
          {
            type: 'text',
            text: ADD_RULE_WORKFLOW_STEPS[requestedStep],
          },
        ],
      };
    },
  );

  mcpServer.tool(
    `${mcpToolPrefix}_capture_topic`,
    'Capture a small, focused coding pattern or learning. Each topic should be atomic and specific - call this tool multiple times to capture multiple distinct learnings rather than combining them into one large topic.',
    {
      title: z
        .string()
        .min(1)
        .describe(
          'A specific, focused title describing one coding pattern or practice (e.g., "Use const for immutable variables", "Prefer find over filter[0]")',
        ),
      content: z
        .string()
        .min(1)
        .describe(
          'Brief explanation of the learning, including context and rationale. Keep it succinct and focused on this specific pattern. [Markdown formatted]',
        ),
      codeExamples: z
        .array(
          z.object({
            language: z
              .string()
              .min(1)
              .describe(
                'Programming language of the code example (e.g., "typescript", "python")',
              ),
            code: z
              .string()
              .min(1)
              .describe(
                'A small, focused code example demonstrating this specific pattern',
              ),
          }),
        )
        .optional()
        .describe(
          'Optional array of code examples. Each example should be small and focused on demonstrating this specific learning.',
        ),
    },
    async ({ title, content, codeExamples }) => {
      if (!userContext) {
        throw new Error('User context is required to capture topics');
      }

      const globalSpace = await getGlobalSpace(
        fastify,
        createOrganizationId(userContext.organizationId),
      );
      logger.info('Using global space for topic capture', {
        spaceId: globalSpace.id,
        spaceName: globalSpace.name,
        organizationId: userContext.organizationId,
      });

      const topic = await learningsHexa.getAdapter().captureTopic({
        title,
        content,
        codeExamples: (codeExamples || []) as CodeExample[],
        captureContext: TopicCaptureContext.MCP_TOOL,
        userId: userContext.userId,
        spaceId: globalSpace.id,
        organizationId: userContext.organizationId,
      });

      // Track analytics event
      analyticsAdapter.trackEvent(
        createUserId(userContext.userId),
        createOrganizationId(userContext.organizationId),
        'mcp_tool_call',
        { tool: `${mcpToolPrefix}_capture_topic` },
      );

      return {
        content: [
          {
            type: 'text',
            text: `Topic '${topic.title}' captured successfully. Feel free to capture additional small, focused learnings by calling this tool again for each distinct pattern or practice you identify.`,
          },
        ],
      };
    },
  );

  mcpServer.tool(
    `${mcpToolPrefix}_onboarding`,
    'Get onboarding workflows for coding standards creation. Returns mode selection if no workflow specified, or specific workflow content.',
    {
      workflow: z
        .string()
        .optional()
        .describe(
          'The workflow name to retrieve. Available: codebase-analysis, git-history, documentation, ai-instructions, web-research',
        ),
    },
    async ({ workflow }) => {
      try {
        // If no workflow specified, return mode selection
        logger.info(`Onboarding tool called with workflow: ${workflow}`);

        // Track analytics event
        if (userContext) {
          analyticsAdapter.trackEvent(
            createUserId(userContext.userId),
            createOrganizationId(userContext.organizationId),
            'mcp_tool_call',
            {
              tool: `${mcpToolPrefix}_onboarding`,
              step: workflow || 'mode-selection',
            },
          );
        }

        if (!workflow) {
          return {
            content: [
              {
                type: 'text',
                text: ONBOARDING_PROMPTS['mode-selection'],
              },
            ],
          };
        }

        // Check if the requested workflow exists
        if (workflow in ONBOARDING_PROMPTS) {
          return {
            content: [
              {
                type: 'text',
                text: ONBOARDING_PROMPTS[
                  workflow as keyof typeof ONBOARDING_PROMPTS
                ],
              },
            ],
          };
        }

        // Workflow not found
        return {
          content: [
            {
              type: 'text',
              text: `No workflow found for '${workflow}'. Available workflows: ${Object.keys(
                ONBOARDING_PROMPTS,
              )
                .filter((k) => k !== 'mode-selection')
                .join(', ')}`,
            },
          ],
        };
      } catch (error) {
        return {
          content: [
            {
              type: 'text',
              text: `Failed to retrieve onboarding content: ${error instanceof Error ? error.message : String(error)}`,
            },
          ],
        };
      }
    },
  );
=======
  // Prepare dependencies for tools
  const toolDependencies = {
    fastify,
    userContext,
    analyticsAdapter,
    logger,
    mcpToolPrefix,
  };

  // Register all tools
  registerAddRecipeToPackagesTool(toolDependencies, mcpServer);
  registerAddStandardToPackagesTool(toolDependencies, mcpServer);
  registerCreateRecipeTool(toolDependencies, mcpServer);
  registerNotifyRecipeUsageTool(toolDependencies, mcpServer);
  registerAddRuleToStandardTool(toolDependencies, mcpServer);
  registerListStandardsTool(toolDependencies, mcpServer);
  registerGetStandardDetailsTool(toolDependencies, mcpServer);
  registerListRecipesTool(toolDependencies, mcpServer);
  registerGetRecipeDetailsTool(toolDependencies, mcpServer);
  registerListPackagesTool(toolDependencies, mcpServer);
  registerShowPackageTool(toolDependencies, mcpServer);
  registerCreateStandardWorkflowTool(toolDependencies, mcpServer);
  registerCreateRecipeWorkflowTool(toolDependencies, mcpServer);
  registerCreateStandardTool(toolDependencies, mcpServer);
  registerAddRuleToStandardWorkflowTool(toolDependencies, mcpServer);
  registerOnboardingTool(toolDependencies, mcpServer);
>>>>>>> d8760350

  return mcpServer;
}<|MERGE_RESOLUTION|>--- conflicted
+++ resolved
@@ -1,25 +1,7 @@
 import { McpServer } from '@modelcontextprotocol/sdk/server/mcp.js';
 import { EventTrackingAdapter } from '@packmind/amplitude';
 import { LogLevel, PackmindLogger } from '@packmind/logger';
-<<<<<<< HEAD
-import { extractCodeFromMarkdown } from '@packmind/node-utils';
-import {
-  CodeExample,
-  createOrganizationId,
-  createUserId,
-  getAllProgrammingLanguages,
-  IEventTrackingPort,
-  OrganizationId,
-  ProgrammingLanguage,
-  RecipeStep,
-  RuleWithExamples,
-  Space,
-  stringToProgrammingLanguage,
-  TopicCaptureContext,
-} from '@packmind/types';
-=======
 import { IEventTrackingPort } from '@packmind/types';
->>>>>>> d8760350
 import { FastifyInstance } from 'fastify';
 import {
   registerAddRecipeToPackagesTool,
@@ -38,6 +20,7 @@
   registerCreateStandardTool,
   registerAddRuleToStandardWorkflowTool,
   registerOnboardingTool,
+  registerCaptureTopicTool,
 } from './tools';
 import { UserContext } from './tools/types';
 
@@ -77,1109 +60,6 @@
     fastifyKeys: Object.keys(fastify).filter((key) => key.includes('Hexa')),
   });
 
-<<<<<<< HEAD
-  // Get the RecipesHexa and StandardsHexa from the HexaRegistry
-  logger.debug('Attempting to call fastify.recipesHexa()');
-  const recipesHexa = fastify.recipesHexa();
-  logger.debug('Attempting to call fastify.standardsHexa()');
-  const standardsHexa = fastify.standardsHexa();
-
-  // Note: Account providers are now passed to DeploymentsAdapter through
-  // the registry during initialization, not via setter methods
-  logger.debug('Attempting to call fastify.analyticsHexa()');
-  const analyticsHexa = fastify.analyticsHexa();
-
-  // Note: AnalyticsHexa in OSS edition doesn't use deployment port
-  // (it's a stub implementation that throws errors when methods are called)
-
-  logger.debug('Attempting to call fastify.learningsHexa()');
-  const learningsHexa = fastify.learningsHexa();
-
-  mcpServer.tool(
-    `${mcpToolPrefix}_say_hello`,
-    'Just answer "Hello" to the user if he asks you to say hello',
-    {
-      message: z.string().min(1).describe('The message to say to the user'),
-    },
-    async ({ message }, extra) => {
-      try {
-        logger.info(
-          `Say hello called with requestInfo: ${JSON.stringify(extra.requestInfo)}`,
-        );
-      } catch (err) {
-        logger.error(err instanceof Error ? err.message : String(err));
-      }
-
-      const greeting = userContext ? `Hello ${userContext.email}` : 'Hello you';
-
-      return {
-        content: [
-          {
-            type: 'text',
-            text: `${greeting}. I'm a MCP server. Your message is: ${message}`,
-          },
-        ],
-      };
-    },
-  );
-
-  mcpServer.tool(
-    `${mcpToolPrefix}_create_recipe`,
-    'Create a new reusable recipe as a structured Packmind recipe. Do not call this tool directly—you need to first use the tool recipe_creation_workflow',
-    {
-      name: z.string().min(1).describe('The name of the recipe to create'),
-      summary: z
-        .string()
-        .min(1)
-        .describe(
-          'A concise sentence describing the intent of this recipe (what it does) and its value (why it is useful) and when it is relevant to use it',
-        ),
-      whenToUse: z
-        .array(z.string())
-        .describe(
-          'Array of scenarios when this recipe is applicable. Provide specific, actionable scenarios.',
-        ),
-      contextValidationCheckpoints: z
-        .array(z.string())
-        .describe(
-          'Array of checkpoints to ensure the context is clarified enough before implementing the recipe steps. Each checkpoint should be a question or validation point.',
-        ),
-      steps: z
-        .array(
-          z.object({
-            name: z
-              .string()
-              .min(1)
-              .describe(
-                'The name/title of the step (e.g., "Setup Dependencies")',
-              ),
-            description: z
-              .string()
-              .min(1)
-              .describe(
-                'A sentence describing the intent of the step and how to implement it [Markdown formatted]',
-              ),
-            codeSnippet: z
-              .string()
-              .optional()
-              .describe(
-                'Optional concise and minimal code snippet demonstrating the step. Keep it brief and focused. [Markdown formatted with ``` including the language]',
-              ),
-          }),
-        )
-        .describe(
-          'Array of atomic steps that make up the recipe implementation. Each step should be clear and actionable.',
-        ),
-    },
-    async ({
-      name,
-      summary,
-      whenToUse,
-      contextValidationCheckpoints,
-      steps,
-    }) => {
-      if (!userContext) {
-        throw new Error('User context is required to create recipes');
-      }
-
-      const globalSpace = await getGlobalSpace(
-        fastify,
-        createOrganizationId(userContext.organizationId),
-      );
-      logger.info('Using global space for recipe creation', {
-        spaceId: globalSpace.id,
-        spaceName: globalSpace.name,
-        organizationId: userContext.organizationId,
-      });
-
-      const recipe = await recipesHexa.getAdapter().captureRecipe({
-        name,
-        summary,
-        whenToUse,
-        contextValidationCheckpoints,
-        steps: steps as RecipeStep[],
-        organizationId: createOrganizationId(userContext.organizationId),
-        userId: createUserId(userContext.userId),
-        spaceId: globalSpace.id,
-      });
-
-      // Track analytics event
-      analyticsAdapter.trackEvent(
-        createUserId(userContext.userId),
-        createOrganizationId(userContext.organizationId),
-        'mcp_tool_call',
-        { tool: `${mcpToolPrefix}_create_recipe` },
-      );
-
-      return {
-        content: [
-          {
-            type: 'text',
-            text: `Recipe '${recipe.name}' has been created successfully.`,
-          },
-        ],
-      };
-    },
-  );
-
-  mcpServer.tool(
-    `${mcpToolPrefix}_notify_recipe_usage`,
-    'Notify a reusable coding recipe deployed with Packmind has been used by an AI Agent such as GitHub Copilot, Claude Code or Cursor.',
-    {
-      recipesSlug: z
-        .array(z.string())
-        .min(1)
-        .describe('The slugs of the recipes that were used'),
-      aiAgent: z
-        .string()
-        .describe(
-          'The name of the AI Agent that used the recipes (ex: Cursor, Claude Code, GitHub Copilot)',
-        ),
-      gitRepo: z
-        .string()
-        .optional()
-        .describe(
-          'The git repository in "owner/repo" format where the recipes were used',
-        ),
-      target: z
-        .string()
-        .optional()
-        .describe(
-          'The path where the recipes are distributed (ex: /, /src/frontend/, /src/backend/)',
-        ),
-    },
-    async ({ recipesSlug, aiAgent, gitRepo, target }) => {
-      if (!userContext) {
-        throw new Error('User context is required to track recipe usage');
-      }
-
-      try {
-        const usageRecords = await analyticsHexa.getAdapter().trackRecipeUsage({
-          recipeSlugs: recipesSlug,
-          aiAgent,
-          userId: userContext.userId,
-          organizationId: userContext.organizationId,
-          gitRepo,
-          target,
-        });
-
-        // Track analytics event
-        analyticsAdapter.trackEvent(
-          createUserId(userContext.userId),
-          createOrganizationId(userContext.organizationId),
-          'mcp_tool_call',
-          { tool: `${mcpToolPrefix}_notify_recipe_usage` },
-        );
-
-        return {
-          content: [
-            {
-              type: 'text',
-              text: `Recipe usage tracked successfully. Created ${usageRecords.length} usage records for AI agent: ${aiAgent}${gitRepo ? ` in repository: ${gitRepo}` : ''}`,
-            },
-          ],
-        };
-      } catch (error) {
-        return {
-          content: [
-            {
-              type: 'text',
-              text: `Failed to track recipe usage: ${error instanceof Error ? error.message : String(error)}`,
-            },
-          ],
-        };
-      }
-    },
-  );
-
-  mcpServer.tool(
-    `${mcpToolPrefix}_add_rule_to_standard`,
-    'Add a new coding rule to an existing standard identified by its slug. Do not call this tool directly—you need to first use the tool add_rule_to_standard_workflow',
-    {
-      standardSlug: z
-        .string()
-        .min(1)
-        .describe('The slug of the standard to add the rule to'),
-      ruleContent: z
-        .string()
-        .min(1)
-        .describe(
-          'A descriptive name for the coding rule that explains its intention and how it should be used. It must start with a verb to give the intention.',
-        ),
-      positiveExample: z
-        .string()
-        .optional()
-        .describe(
-          'A code snippet that is a valid example of the rule, if applicable. Make sure to use the appropriate language. Code snippet can be multi-line if relevant.',
-        ),
-      negativeExample: z
-        .string()
-        .optional()
-        .describe(
-          'A code snippet that is an invalid example of the rule, if applicable. Make sure to use the appropriate language. Code snippet can be multi-line if relevant.',
-        ),
-      language: z
-        .string()
-        .optional()
-        .describe(
-          `The programming language of the code snippet, if applicable. Pick from ${getAllProgrammingLanguages()}`,
-        ),
-    },
-    async ({
-      standardSlug,
-      ruleContent,
-      positiveExample,
-      negativeExample,
-      language,
-    }) => {
-      if (!userContext) {
-        throw new Error('User context is required to add rules to standards');
-      }
-
-      try {
-        const newStandardVersion = await standardsHexa
-          .getAdapter()
-          .addRuleToStandard({
-            standardSlug: standardSlug.toLowerCase(),
-            ruleContent,
-            organizationId: createOrganizationId(userContext.organizationId),
-            userId: createUserId(userContext.userId),
-          });
-
-        const rules = await standardsHexa
-          .getAdapter()
-          .getRulesByStandardId(newStandardVersion.standardId);
-        const newRule = rules.filter((rule) => rule.content === ruleContent);
-
-        const codeSnippetProvided =
-          (positiveExample?.length ?? 0) > 0 ||
-          (negativeExample?.length ?? 0) > 0;
-        if (newRule && codeSnippetProvided) {
-          logger.info('Creating rule example');
-          await standardsHexa.getAdapter().createRuleExample({
-            ruleId: newRule[0].id,
-            positive: extractCodeFromMarkdown(positiveExample ?? '') || '',
-            negative: extractCodeFromMarkdown(negativeExample ?? '') || '',
-            lang:
-              stringToProgrammingLanguage(language ?? '') ||
-              ProgrammingLanguage.JAVASCRIPT,
-            organizationId: createOrganizationId(userContext.organizationId),
-            userId: createUserId(userContext.userId),
-          });
-        }
-
-        // Track analytics event
-        analyticsAdapter.trackEvent(
-          createUserId(userContext.userId),
-          createOrganizationId(userContext.organizationId),
-          'mcp_tool_call',
-          { tool: `${mcpToolPrefix}_add_rule_to_standard` },
-        );
-
-        return {
-          content: [
-            {
-              type: 'text',
-              text: `Rule added successfully to standard '${standardSlug.toLowerCase()}'. New version ${newStandardVersion.version} created.`,
-            },
-          ],
-        };
-      } catch (error) {
-        return {
-          content: [
-            {
-              type: 'text',
-              text: `Failed to add rule to standard: ${error instanceof Error ? error.message : String(error)}`,
-            },
-          ],
-        };
-      }
-    },
-  );
-
-  mcpServer.tool(
-    `${mcpToolPrefix}_list_standards`,
-    'Get a list of current standards in Packmind',
-    {},
-    async () => {
-      if (!userContext) {
-        throw new Error('User context is required to list standards');
-      }
-
-      try {
-        const organizationId = createOrganizationId(userContext.organizationId);
-        const globalSpace = await getGlobalSpace(fastify, organizationId);
-
-        const standards = await standardsHexa
-          .getAdapter()
-          .listStandardsBySpace(
-            globalSpace.id,
-            organizationId,
-            userContext.userId,
-          );
-
-        if (standards.length === 0) {
-          return {
-            content: [
-              {
-                type: 'text',
-                text: 'No standards found for your organization',
-              },
-            ],
-          };
-        }
-
-        // Sort alphabetically by slug and limit to 20 standards
-        const sortedStandards = standards
-          .sort((a, b) => a.slug.localeCompare(b.slug))
-          .slice(0, 20);
-
-        // Format as bullet points: • slug: name
-        const formattedList = sortedStandards
-          .map((standard) => `• ${standard.slug}: ${standard.name}`)
-          .join('\n');
-
-        // Track analytics event
-        analyticsAdapter.trackEvent(
-          createUserId(userContext.userId),
-          createOrganizationId(userContext.organizationId),
-          'mcp_tool_call',
-          { tool: `${mcpToolPrefix}_list_standards` },
-        );
-
-        return {
-          content: [
-            {
-              type: 'text',
-              text: formattedList,
-            },
-          ],
-        };
-      } catch (error) {
-        return {
-          content: [
-            {
-              type: 'text',
-              text: `Failed to list standards: ${error instanceof Error ? error.message : String(error)}`,
-            },
-          ],
-        };
-      }
-    },
-  );
-
-  mcpServer.tool(
-    `${mcpToolPrefix}_get_standard_details`,
-    'Get the full content of a standard including its rules and examples by its slug',
-    {
-      slug: z.string().min(1).describe('The slug of the standard to retrieve'),
-    },
-    async ({ slug }) => {
-      if (!userContext) {
-        throw new Error('User context is required to get standard by slug');
-      }
-
-      try {
-        const organizationId = createOrganizationId(userContext.organizationId);
-
-        const standard = await standardsHexa
-          .getAdapter()
-          .findStandardBySlug(slug, organizationId);
-
-        if (!standard) {
-          return {
-            content: [
-              {
-                type: 'text',
-                text: `Standard with slug '${slug}' not found in your organization`,
-              },
-            ],
-          };
-        }
-
-        // Get rules for this standard
-        const rules = await standardsHexa
-          .getAdapter()
-          .getRulesByStandardId(standard.id);
-
-        // Build formatted content
-        const contentParts = [
-          `# ${standard.name}`,
-          ``,
-          `**Slug:** ${standard.slug}`,
-          `**Version:** ${standard.version}`,
-          ``,
-          `## Description`,
-          ``,
-          standard.description,
-          ``,
-        ];
-
-        if (rules.length > 0) {
-          contentParts.push(`## Rules`, ``);
-
-          for (const rule of rules) {
-            contentParts.push(`### Rule: ${rule.content}`, ``);
-
-            // Get examples for this rule
-            const examples = await standardsHexa.getAdapter().getRuleExamples({
-              ruleId: rule.id,
-              userId: createUserId(userContext.userId),
-              organizationId,
-            });
-
-            if (examples.length > 0) {
-              for (const example of examples) {
-                contentParts.push(
-                  `**Positive Example (${example.lang}):**`,
-                  `\`\`\`${example.lang.toLowerCase()}`,
-                  example.positive,
-                  `\`\`\``,
-                  ``,
-                  `**Negative Example (${example.lang}):**`,
-                  `\`\`\`${example.lang.toLowerCase()}`,
-                  example.negative,
-                  `\`\`\``,
-                  ``,
-                );
-              }
-            }
-          }
-        }
-
-        const formattedContent = contentParts.join('\n');
-
-        // Track analytics event
-        analyticsAdapter.trackEvent(
-          createUserId(userContext.userId),
-          createOrganizationId(userContext.organizationId),
-          'mcp_tool_call',
-          { tool: `${mcpToolPrefix}_get_standard_details`, slug },
-        );
-
-        return {
-          content: [
-            {
-              type: 'text',
-              text: formattedContent,
-            },
-          ],
-        };
-      } catch (error) {
-        return {
-          content: [
-            {
-              type: 'text',
-              text: `Failed to get standard: ${error instanceof Error ? error.message : String(error)}`,
-            },
-          ],
-        };
-      }
-    },
-  );
-
-  mcpServer.tool(
-    `${mcpToolPrefix}_list_recipes`,
-    'Get a list of current recipes in Packmind',
-    {},
-    async () => {
-      if (!userContext) {
-        throw new Error('User context is required to list recipes');
-      }
-
-      try {
-        const organizationId = createOrganizationId(userContext.organizationId);
-        const globalSpace = await getGlobalSpace(fastify, organizationId);
-
-        const recipes = await recipesHexa.getAdapter().listRecipesBySpace({
-          organizationId,
-          spaceId: globalSpace.id,
-          userId: createUserId(userContext.userId),
-        });
-
-        if (recipes.length === 0) {
-          return {
-            content: [
-              {
-                type: 'text',
-                text: 'No recipes found for your organization',
-              },
-            ],
-          };
-        }
-
-        // Sort alphabetically by slug and limit to 20 recipes
-        const sortedRecipes = recipes
-          .sort((a, b) => a.slug.localeCompare(b.slug))
-          .slice(0, 20);
-
-        // Format as bullet points: • slug: name
-        const formattedList = sortedRecipes
-          .map((recipe) => `• ${recipe.slug}: ${recipe.name}`)
-          .join('\n');
-
-        // Track analytics event
-        analyticsAdapter.trackEvent(
-          createUserId(userContext.userId),
-          createOrganizationId(userContext.organizationId),
-          'mcp_tool_call',
-          { tool: `${mcpToolPrefix}_list_recipes` },
-        );
-
-        return {
-          content: [
-            {
-              type: 'text',
-              text: formattedList,
-            },
-          ],
-        };
-      } catch (error) {
-        return {
-          content: [
-            {
-              type: 'text',
-              text: `Failed to list recipes: ${error instanceof Error ? error.message : String(error)}`,
-            },
-          ],
-        };
-      }
-    },
-  );
-
-  mcpServer.tool(
-    `${mcpToolPrefix}_get_recipe_details`,
-    'Get the full content of a recipe by its slug',
-    {
-      slug: z.string().min(1).describe('The slug of the recipe to retrieve'),
-    },
-    async ({ slug }) => {
-      if (!userContext) {
-        throw new Error('User context is required to get recipe by slug');
-      }
-
-      try {
-        const organizationId = createOrganizationId(userContext.organizationId);
-
-        const recipe = await recipesHexa
-          .getAdapter()
-          .findRecipeBySlug(slug, organizationId);
-
-        if (!recipe) {
-          return {
-            content: [
-              {
-                type: 'text',
-                text: `Recipe with slug '${slug}' not found in your organization`,
-              },
-            ],
-          };
-        }
-
-        // Format the recipe content for AI agents
-        const formattedContent = [
-          `# ${recipe.name}`,
-          ``,
-          `**Slug:** ${recipe.slug}`,
-          `**Version:** ${recipe.version}`,
-          ``,
-          `---`,
-          ``,
-          recipe.content,
-        ].join('\n');
-
-        // Track analytics event
-        analyticsAdapter.trackEvent(
-          createUserId(userContext.userId),
-          createOrganizationId(userContext.organizationId),
-          'mcp_tool_call',
-          { tool: `${mcpToolPrefix}_get_recipe_details`, slug },
-        );
-
-        return {
-          content: [
-            {
-              type: 'text',
-              text: formattedContent,
-            },
-          ],
-        };
-      } catch (error) {
-        return {
-          content: [
-            {
-              type: 'text',
-              text: `Failed to get recipe: ${error instanceof Error ? error.message : String(error)}`,
-            },
-          ],
-        };
-      }
-    },
-  );
-
-  const standardWorkflowStepSchema = z
-    .enum(STANDARD_WORKFLOW_STEP_ORDER)
-    .describe(
-      'Identifier of the workflow step to retrieve guidance for. Leave empty to start at the first step.',
-    );
-
-  mcpServer.tool(
-    `${mcpToolPrefix}_create_standard_workflow`,
-    'Get step-by-step guidance for the Packmind standard creation workflow. Provide an optional step to retrieve a specific stage.',
-    {
-      step: standardWorkflowStepSchema.optional(),
-    },
-    async ({ step }) => {
-      const requestedStep = step ?? 'initial-request';
-
-      if (!isStandardWorkflowStep(requestedStep)) {
-        const availableSteps = Object.keys(STANDARD_WORKFLOW_STEPS).join(', ');
-        return {
-          content: [
-            {
-              type: 'text',
-              text: `Unknown workflow step '${requestedStep}'. Available steps: ${availableSteps}`,
-            },
-          ],
-        };
-      }
-
-      // Track analytics event
-      if (userContext) {
-        analyticsAdapter.trackEvent(
-          createUserId(userContext.userId),
-          createOrganizationId(userContext.organizationId),
-          'mcp_tool_call',
-          {
-            tool: `${mcpToolPrefix}_create_standard_workflow`,
-            step: requestedStep,
-          },
-        );
-      }
-
-      return {
-        content: [
-          {
-            type: 'text',
-            text: STANDARD_WORKFLOW_STEPS[requestedStep],
-          },
-        ],
-      };
-    },
-  );
-
-  const recipeWorkflowStepSchema = z
-    .enum(RECIPE_WORKFLOW_STEP_ORDER)
-    .describe(
-      'Identifier of the workflow step to retrieve guidance for. Leave empty to start at the first step.',
-    );
-
-  mcpServer.tool(
-    `${mcpToolPrefix}_create_recipe_workflow`,
-    'Get step-by-step guidance for the Packmind recipe creation workflow. Provide an optional step to retrieve a specific stage.',
-    {
-      step: recipeWorkflowStepSchema.optional(),
-    },
-    async ({ step }) => {
-      const requestedStep = step ?? 'initial-request';
-
-      if (!isRecipeWorkflowStep(requestedStep)) {
-        const availableSteps = Object.keys(RECIPE_WORKFLOW_STEPS).join(', ');
-        return {
-          content: [
-            {
-              type: 'text',
-              text: `Unknown workflow step '${requestedStep}'. Available steps: ${availableSteps}`,
-            },
-          ],
-        };
-      }
-
-      // Track analytics event
-      if (userContext) {
-        analyticsAdapter.trackEvent(
-          createUserId(userContext.userId),
-          createOrganizationId(userContext.organizationId),
-          'mcp_tool_call',
-          {
-            tool: `${mcpToolPrefix}_create_recipe_workflow`,
-            step: requestedStep,
-          },
-        );
-      }
-
-      return {
-        content: [
-          {
-            type: 'text',
-            text: RECIPE_WORKFLOW_STEPS[requestedStep],
-          },
-        ],
-      };
-    },
-  );
-
-  mcpServer.tool(
-    `${mcpToolPrefix}_create_standard`,
-    'Create a new coding standard with multiple rules and optional examples in a single operation. Do not call this tool directly—you need to first use the tool standard_creation_workflow',
-    {
-      name: z.string().min(1).describe('The name of the standard to create'),
-      description: z
-        .string()
-        .min(1)
-        .describe(
-          'A description of the standard, one paragraph maximum, explaining the purpose, context, and when applicable. It sets the context for the rules in the standard. It must NOT contain code examples',
-        ),
-      summary: z
-        .string()
-        .min(1)
-        .optional()
-        .describe(
-          'A concise sentence describing the intent of this standard and when it is relevant to apply its rules.',
-        ),
-      rules: z
-        .array(
-          z.object({
-            content: z
-              .string()
-              .min(1)
-              .describe(
-                'A concise sentence for the coding rule that explains its intent, and when and where it should be used. It must start with a verb.',
-              ),
-            examples: z
-              .array(
-                z.object({
-                  positive: z
-                    .string()
-                    .describe(
-                      'A code snippet that is a valid example of the rule, if applicable. Make sure to use the appropriate language. Code snippet can be multi-line if relevant.',
-                    ),
-                  negative: z
-                    .string()
-                    .describe(
-                      'A code snippet that is an invalid example of the rule, if applicable. Make sure to use the appropriate language. Code snippet can be multi-line if relevant.',
-                    ),
-                  language: z
-                    .string()
-                    .describe(
-                      `The programming language of the code snippet, if applicable. Pick from ${getAllProgrammingLanguages()}`,
-                    ),
-                }),
-              )
-              .optional()
-              .describe(
-                'Optional array of code examples demonstrating the rule',
-              ),
-          }),
-        )
-        .optional()
-        .describe('Array of rules with optional examples for the standard'),
-    },
-    async ({ name, description, summary, rules = [] }) => {
-      if (!userContext) {
-        throw new Error('User context is required to create standards');
-      }
-
-      try {
-        // Process and validate the rules with examples
-        const processedRules: RuleWithExamples[] = rules.map((rule) => {
-          const processedRule: RuleWithExamples = {
-            content: rule.content,
-          };
-
-          if (rule.examples && rule.examples.length > 0) {
-            processedRule.examples = rule.examples
-              .map((example) => {
-                const language = stringToProgrammingLanguage(example.language);
-                if (!language) {
-                  logger.warn(
-                    'Invalid programming language provided, skipping example',
-                    {
-                      language: example.language,
-                      ruleContent: rule.content.substring(0, 50) + '...',
-                    },
-                  );
-                  return null;
-                }
-                return {
-                  positive: extractCodeFromMarkdown(example.positive),
-                  negative: extractCodeFromMarkdown(example.negative),
-                  language: language,
-                };
-              })
-              .filter(
-                (example) => example !== null,
-              ) as RuleWithExamples['examples'];
-          }
-
-          return processedRule;
-        });
-
-        const firstSpace = await getGlobalSpace(
-          fastify,
-          createOrganizationId(userContext.organizationId),
-        );
-        logger.info('Using first space for standard creation', {
-          spaceId: firstSpace.id,
-          spaceName: firstSpace.name,
-          organizationId: userContext.organizationId,
-        });
-
-        const standard = await standardsHexa
-          .getAdapter()
-          .createStandardWithExamples({
-            name,
-            description,
-            summary: summary ?? null,
-            rules: processedRules,
-            organizationId: createOrganizationId(userContext.organizationId),
-            userId: createUserId(userContext.userId),
-            scope: null,
-            spaceId: firstSpace.id,
-          });
-
-        // Track analytics event
-        analyticsAdapter.trackEvent(
-          createUserId(userContext.userId),
-          createOrganizationId(userContext.organizationId),
-          'mcp_tool_call',
-          { tool: `${mcpToolPrefix}_create_standard` },
-        );
-
-        return {
-          content: [
-            {
-              type: 'text',
-              text: `Standard '${standard.slug}' has been created successfully with ${processedRules.length} rules and ${processedRules.reduce((sum, r) => sum + (r.examples?.length || 0), 0)} examples.`,
-            },
-          ],
-        };
-      } catch (error) {
-        return {
-          content: [
-            {
-              type: 'text',
-              text: `Failed to create standard: ${error instanceof Error ? error.message : String(error)}`,
-            },
-          ],
-        };
-      }
-    },
-  );
-
-  const addRuleWorkflowStepSchema = z
-    .enum(ADD_RULE_WORKFLOW_STEP_ORDER)
-    .describe(
-      'Identifier of the workflow step to retrieve guidance for. Leave empty to start at the first step.',
-    );
-
-  mcpServer.tool(
-    `${mcpToolPrefix}_add_rule_to_standard_workflow`,
-    'Get step-by-step guidance for adding a new rule to an existing Packmind standard. Provide an optional step to retrieve a specific stage.',
-    {
-      step: addRuleWorkflowStepSchema.optional(),
-    },
-    async ({ step }) => {
-      const requestedStep = step ?? 'initial-request';
-
-      if (!isAddRuleWorkflowStep(requestedStep)) {
-        const availableSteps = Object.keys(ADD_RULE_WORKFLOW_STEPS).join(', ');
-        return {
-          content: [
-            {
-              type: 'text',
-              text: `Unknown workflow step '${requestedStep}'. Available steps: ${availableSteps}`,
-            },
-          ],
-        };
-      }
-
-      // Track analytics event
-      if (userContext) {
-        analyticsAdapter.trackEvent(
-          createUserId(userContext.userId),
-          createOrganizationId(userContext.organizationId),
-          'mcp_tool_call',
-          {
-            tool: `${mcpToolPrefix}_add_rule_to_standard_workflow`,
-            step: requestedStep,
-          },
-        );
-      }
-
-      return {
-        content: [
-          {
-            type: 'text',
-            text: ADD_RULE_WORKFLOW_STEPS[requestedStep],
-          },
-        ],
-      };
-    },
-  );
-
-  mcpServer.tool(
-    `${mcpToolPrefix}_capture_topic`,
-    'Capture a small, focused coding pattern or learning. Each topic should be atomic and specific - call this tool multiple times to capture multiple distinct learnings rather than combining them into one large topic.',
-    {
-      title: z
-        .string()
-        .min(1)
-        .describe(
-          'A specific, focused title describing one coding pattern or practice (e.g., "Use const for immutable variables", "Prefer find over filter[0]")',
-        ),
-      content: z
-        .string()
-        .min(1)
-        .describe(
-          'Brief explanation of the learning, including context and rationale. Keep it succinct and focused on this specific pattern. [Markdown formatted]',
-        ),
-      codeExamples: z
-        .array(
-          z.object({
-            language: z
-              .string()
-              .min(1)
-              .describe(
-                'Programming language of the code example (e.g., "typescript", "python")',
-              ),
-            code: z
-              .string()
-              .min(1)
-              .describe(
-                'A small, focused code example demonstrating this specific pattern',
-              ),
-          }),
-        )
-        .optional()
-        .describe(
-          'Optional array of code examples. Each example should be small and focused on demonstrating this specific learning.',
-        ),
-    },
-    async ({ title, content, codeExamples }) => {
-      if (!userContext) {
-        throw new Error('User context is required to capture topics');
-      }
-
-      const globalSpace = await getGlobalSpace(
-        fastify,
-        createOrganizationId(userContext.organizationId),
-      );
-      logger.info('Using global space for topic capture', {
-        spaceId: globalSpace.id,
-        spaceName: globalSpace.name,
-        organizationId: userContext.organizationId,
-      });
-
-      const topic = await learningsHexa.getAdapter().captureTopic({
-        title,
-        content,
-        codeExamples: (codeExamples || []) as CodeExample[],
-        captureContext: TopicCaptureContext.MCP_TOOL,
-        userId: userContext.userId,
-        spaceId: globalSpace.id,
-        organizationId: userContext.organizationId,
-      });
-
-      // Track analytics event
-      analyticsAdapter.trackEvent(
-        createUserId(userContext.userId),
-        createOrganizationId(userContext.organizationId),
-        'mcp_tool_call',
-        { tool: `${mcpToolPrefix}_capture_topic` },
-      );
-
-      return {
-        content: [
-          {
-            type: 'text',
-            text: `Topic '${topic.title}' captured successfully. Feel free to capture additional small, focused learnings by calling this tool again for each distinct pattern or practice you identify.`,
-          },
-        ],
-      };
-    },
-  );
-
-  mcpServer.tool(
-    `${mcpToolPrefix}_onboarding`,
-    'Get onboarding workflows for coding standards creation. Returns mode selection if no workflow specified, or specific workflow content.',
-    {
-      workflow: z
-        .string()
-        .optional()
-        .describe(
-          'The workflow name to retrieve. Available: codebase-analysis, git-history, documentation, ai-instructions, web-research',
-        ),
-    },
-    async ({ workflow }) => {
-      try {
-        // If no workflow specified, return mode selection
-        logger.info(`Onboarding tool called with workflow: ${workflow}`);
-
-        // Track analytics event
-        if (userContext) {
-          analyticsAdapter.trackEvent(
-            createUserId(userContext.userId),
-            createOrganizationId(userContext.organizationId),
-            'mcp_tool_call',
-            {
-              tool: `${mcpToolPrefix}_onboarding`,
-              step: workflow || 'mode-selection',
-            },
-          );
-        }
-
-        if (!workflow) {
-          return {
-            content: [
-              {
-                type: 'text',
-                text: ONBOARDING_PROMPTS['mode-selection'],
-              },
-            ],
-          };
-        }
-
-        // Check if the requested workflow exists
-        if (workflow in ONBOARDING_PROMPTS) {
-          return {
-            content: [
-              {
-                type: 'text',
-                text: ONBOARDING_PROMPTS[
-                  workflow as keyof typeof ONBOARDING_PROMPTS
-                ],
-              },
-            ],
-          };
-        }
-
-        // Workflow not found
-        return {
-          content: [
-            {
-              type: 'text',
-              text: `No workflow found for '${workflow}'. Available workflows: ${Object.keys(
-                ONBOARDING_PROMPTS,
-              )
-                .filter((k) => k !== 'mode-selection')
-                .join(', ')}`,
-            },
-          ],
-        };
-      } catch (error) {
-        return {
-          content: [
-            {
-              type: 'text',
-              text: `Failed to retrieve onboarding content: ${error instanceof Error ? error.message : String(error)}`,
-            },
-          ],
-        };
-      }
-    },
-  );
-=======
   // Prepare dependencies for tools
   const toolDependencies = {
     fastify,
@@ -1206,7 +86,7 @@
   registerCreateStandardTool(toolDependencies, mcpServer);
   registerAddRuleToStandardWorkflowTool(toolDependencies, mcpServer);
   registerOnboardingTool(toolDependencies, mcpServer);
->>>>>>> d8760350
+  registerCaptureTopicTool(toolDependencies, mcpServer);
 
   return mcpServer;
 }