import { AccountsHexa } from '@packmind/accounts';
import { AnalyticsHexa } from '@packmind/analytics';
import { CodingAgentHexa } from '@packmind/coding-agent';
import { DeploymentsHexa } from '@packmind/deployments';
import { AmplitudeHexa } from '@packmind/amplitude';
import { LinterHexa } from '@packmind/linter';
import { GitHexa } from '@packmind/git';
import { LlmHexa } from '@packmind/llm';
import { HexaRegistry, JobsService } from '@packmind/node-utils';
import { RecipesHexa } from '@packmind/recipes';
import { SpacesHexa } from '@packmind/spaces';
import { StandardsHexa } from '@packmind/standards';
import { DataSource } from 'typeorm';

export class TestApp {
  public accountsHexa!: AccountsHexa;
  public recipesHexa!: RecipesHexa;
  public standardsHexa!: StandardsHexa;
  public spacesHexa!: SpacesHexa;
  public gitHexa!: GitHexa;
  public llmHexa!: LlmHexa;
  public codingAgentHexa!: CodingAgentHexa;
  public jobsService!: JobsService;
  public deploymentsHexa!: DeploymentsHexa;
  public analyticsHexa!: AnalyticsHexa;
  public linterHexa!: LinterHexa;
  public amplitudeHexa!: AmplitudeHexa;

  private registry: HexaRegistry;
  private dataSource: DataSource;

  constructor(dataSource: DataSource) {
    this.registry = new HexaRegistry();
    this.dataSource = dataSource;

    this.registry.register(SpacesHexa);
    this.registry.register(AccountsHexa);
    this.registry.registerService(JobsService);
<<<<<<< HEAD
    this.registry.register(AmplitudeHexa);
=======
    this.registry.register(LlmHexa);
>>>>>>> 93ce32d8
    this.registry.register(GitHexa);
    this.registry.register(LinterHexa);
    this.registry.register(RecipesHexa);
    this.registry.register(StandardsHexa);
    this.registry.register(CodingAgentHexa);
    this.registry.register(DeploymentsHexa);
    this.registry.register(AnalyticsHexa);
  }

  public async initialize() {
    // Initialize the registry (this now includes async initialization)
    await this.registry.init(this.dataSource);

    this.accountsHexa = this.registry.get(AccountsHexa);
    this.recipesHexa = this.registry.get(RecipesHexa);
    this.standardsHexa = this.registry.get(StandardsHexa);
    this.spacesHexa = this.registry.get(SpacesHexa);
    this.gitHexa = this.registry.get(GitHexa);
    this.llmHexa = this.registry.get(LlmHexa);
    this.linterHexa = this.registry.get(LinterHexa);
    this.codingAgentHexa = this.registry.get(CodingAgentHexa);
    this.jobsService = this.registry.getService(JobsService);
    this.deploymentsHexa = this.registry.get(DeploymentsHexa);
    this.analyticsHexa = this.registry.get(AnalyticsHexa);
    this.amplitudeHexa = this.registry.get(AmplitudeHexa);
  }
}<|MERGE_RESOLUTION|>--- conflicted
+++ resolved
@@ -36,11 +36,8 @@
     this.registry.register(SpacesHexa);
     this.registry.register(AccountsHexa);
     this.registry.registerService(JobsService);
-<<<<<<< HEAD
     this.registry.register(AmplitudeHexa);
-=======
     this.registry.register(LlmHexa);
->>>>>>> 93ce32d8
     this.registry.register(GitHexa);
     this.registry.register(LinterHexa);
     this.registry.register(RecipesHexa);
