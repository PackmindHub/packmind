--- conflicted
+++ resolved
@@ -94,13 +94,10 @@
       const accountsPort =
         registry.getAdapter<IAccountsPort>(IAccountsPortName);
       const spacesPort = registry.getAdapter<ISpacesPort>(ISpacesPortName);
-<<<<<<< HEAD
+      const llmPort = registry.getAdapter<ILlmPort>(ILlmPortName);
       const eventTrackingPort = registry.getAdapter<IEventTrackingPort>(
         IEventTrackingPortName,
       );
-=======
-      const llmPort = registry.getAdapter<ILlmPort>(ILlmPortName);
->>>>>>> 93ce32d8
 
       // Get deployment port - this will be updated later via setDeploymentPort()
       // due to circular dependency with DeploymentsHexa
@@ -129,11 +126,8 @@
         [IDeploymentPortName]: deploymentPort,
         [IAccountsPortName]: accountsPort,
         [ISpacesPortName]: spacesPort,
-<<<<<<< HEAD
         [IEventTrackingPortName]: eventTrackingPort,
-=======
         [ILlmPortName]: llmPort,
->>>>>>> 93ce32d8
         jobsService,
       });
 
@@ -166,13 +160,10 @@
       const accountsPort =
         registry.getAdapter<IAccountsPort>(IAccountsPortName);
       const spacesPort = registry.getAdapter<ISpacesPort>(ISpacesPortName);
-<<<<<<< HEAD
       const eventTrackingPort = registry.getAdapter<IEventTrackingPort>(
         IEventTrackingPortName,
       );
-=======
       const llmPort = registry.getAdapter<ILlmPort>(ILlmPortName);
->>>>>>> 93ce32d8
 
       // Get JobsService
       const jobsService = registry.getService(JobsService);
@@ -184,11 +175,8 @@
         [IDeploymentPortName]: deploymentPort,
         [IAccountsPortName]: accountsPort,
         [ISpacesPortName]: spacesPort,
-<<<<<<< HEAD
         [IEventTrackingPortName]: eventTrackingPort,
-=======
         [ILlmPortName]: llmPort,
->>>>>>> 93ce32d8
         jobsService,
       });
 
