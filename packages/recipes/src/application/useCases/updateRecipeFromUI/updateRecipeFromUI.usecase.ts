--- conflicted
+++ resolved
@@ -2,8 +2,7 @@
 import { RecipeVersionService } from '../../services/RecipeVersionService';
 import { RecipeSummaryService } from '../../services/RecipeSummaryService';
 import { PackmindLogger, LogLevel } from '@packmind/logger';
-<<<<<<< HEAD
-import { AiNotConfigured } from '@packmind/node-utils';
+import { AiNotConfigured } from '@packmind/types';
 import {
   IEventTrackingPort,
   OrganizationId,
@@ -11,10 +10,6 @@
   SpaceId,
   UserId,
 } from '@packmind/types';
-=======
-import { AiNotConfigured } from '@packmind/types';
-import { OrganizationId, RecipeId, SpaceId, UserId } from '@packmind/types';
->>>>>>> 93ce32d8
 
 const origin = 'UpdateRecipeFromUIUsecase';
 
