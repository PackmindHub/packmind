import { PackmindLogger } from '@packmind/logger';
import {
  BaseHexa,
  BaseHexaOpts,
  HexaRegistry,
  JobsService,
} from '@packmind/node-utils';
import {
  IAccountsPort,
  IAccountsPortName,
  IDeploymentPort,
  IDeploymentPortName,
  IEventTrackingPort,
  IEventTrackingPortName,
  ILinterPort,
  ILinterPortName,
  ILlmPort,
  ILlmPortName,
  ISpacesPort,
  ISpacesPortName,
  IStandardsPortName,
} from '@packmind/types';
import { DataSource } from 'typeorm';
import { StandardsServices } from './application/services/StandardsServices';
import { StandardsAdapter } from './application/adapter/StandardsAdapter';
import { StandardsRepositories } from './infra/repositories/StandardsRepositories';

const origin = 'StandardsHexa';

/**
 * StandardsHexa - Facade for the Standards domain following the Hexa pattern.
 *
 * This class serves as the main entry point for standards-related functionality.
 * It manages dependency injection, service instantiation, and exposes the adapter.
 *
 * Uses the DataSource provided through the HexaRegistry for database operations.
 */
export class StandardsHexa extends BaseHexa<BaseHexaOpts, StandardsAdapter> {
  public readonly standardsRepositories: StandardsRepositories;
  public readonly standardsServices: StandardsServices;
  private readonly adapter: StandardsAdapter;
  public isInitialized = false;

  constructor(
    dataSource: DataSource,
    opts: Partial<BaseHexaOpts> = { logger: new PackmindLogger(origin) },
  ) {
    super(dataSource, opts);
    this.logger.info('Constructing StandardsHexa');

    try {
      this.logger.debug(
        'Creating repository and service aggregators with DataSource',
      );

      // Instantiate repositories
      this.standardsRepositories = new StandardsRepositories(this.dataSource);

      // Instantiate services (linter adapter will be set later)
      this.standardsServices = new StandardsServices(
        this.standardsRepositories,
        this.logger,
      );

      // Create adapter in constructor - dependencies will be injected in initialize()
      this.logger.debug('Creating StandardsAdapter');
      this.adapter = new StandardsAdapter(
        this.standardsServices,
        this.standardsRepositories,
        this.logger,
      );

      this.logger.info('StandardsHexa construction completed');
    } catch (error) {
      this.logger.error('Failed to construct StandardsHexa', {
        error: error instanceof Error ? error.message : String(error),
      });
      throw error;
    }
  }

  /**
   * Initialize the hexa with access to the registry for adapter retrieval.
   * Delayed jobs are now built internally by the adapter.
   */
  public async initialize(registry: HexaRegistry): Promise<void> {
    if (this.isInitialized) {
      this.logger.debug('StandardsHexa already initialized');
      return;
    }

    this.logger.info('Initializing StandardsHexa (adapter retrieval phase)');

    try {
      // Get all required ports (let errors propagate if missing)
      const accountsPort =
        registry.getAdapter<IAccountsPort>(IAccountsPortName);
      const spacesPort = registry.getAdapter<ISpacesPort>(ISpacesPortName);
      const linterPort = registry.getAdapter<ILinterPort>(ILinterPortName);
      const deploymentsPort =
        registry.getAdapter<IDeploymentPort>(IDeploymentPortName);
<<<<<<< HEAD
      const eventTrackingPort = registry.getAdapter<IEventTrackingPort>(
        IEventTrackingPortName,
      );
=======
      const llmPort = registry.getAdapter<ILlmPort>(ILlmPortName);
>>>>>>> 93ce32d8

      this.logger.info('All required ports retrieved from registry');

      // Get JobsService (required) - adapter will build delayed jobs internally
      const jobsService = registry.getService(JobsService);
      if (!jobsService) {
        throw new Error('JobsService not found in registry');
      }

      // Set adapters on services for backward compatibility
      this.standardsServices.setLinterAdapter(linterPort);
      this.standardsServices.setLlmPort(llmPort);

      // Initialize adapter with all ports and services
      // Delayed jobs are built internally by the adapter
      await this.adapter.initialize({
        [IAccountsPortName]: accountsPort,
        [ISpacesPortName]: spacesPort,
        [ILinterPortName]: linterPort,
        [IDeploymentPortName]: deploymentsPort,
<<<<<<< HEAD
        [IEventTrackingPortName]: eventTrackingPort,
=======
        [ILlmPortName]: llmPort,
>>>>>>> 93ce32d8
        jobsService,
      });

      this.isInitialized = true;
      this.logger.info('StandardsHexa initialized successfully');
    } catch (error) {
      this.logger.error('Failed to initialize StandardsHexa', {
        error: error instanceof Error ? error.message : String(error),
      });
      throw error;
    }
  }

  /**
   * Get the Standards adapter for cross-domain access to standards data.
   * This adapter implements IStandardsPort and can be injected into other domains.
   * The adapter is available immediately after construction.
   */
  public getAdapter(): StandardsAdapter {
    return this.adapter.getPort() as StandardsAdapter;
  }

  /**
   * Get the port name for this hexa.
   */
  public getPortName(): string {
    return IStandardsPortName;
  }

  /**
   * Destroys the StandardsHexa and cleans up resources
   */
  public destroy(): void {
    this.logger.info('Destroying StandardsHexa');
    // Add any cleanup logic here if needed
    this.logger.info('StandardsHexa destroyed');
  }
}<|MERGE_RESOLUTION|>--- conflicted
+++ resolved
@@ -99,13 +99,10 @@
       const linterPort = registry.getAdapter<ILinterPort>(ILinterPortName);
       const deploymentsPort =
         registry.getAdapter<IDeploymentPort>(IDeploymentPortName);
-<<<<<<< HEAD
       const eventTrackingPort = registry.getAdapter<IEventTrackingPort>(
         IEventTrackingPortName,
       );
-=======
       const llmPort = registry.getAdapter<ILlmPort>(ILlmPortName);
->>>>>>> 93ce32d8
 
       this.logger.info('All required ports retrieved from registry');
 
@@ -126,11 +123,8 @@
         [ISpacesPortName]: spacesPort,
         [ILinterPortName]: linterPort,
         [IDeploymentPortName]: deploymentsPort,
-<<<<<<< HEAD
         [IEventTrackingPortName]: eventTrackingPort,
-=======
         [ILlmPortName]: llmPort,
->>>>>>> 93ce32d8
         jobsService,
       });
 
